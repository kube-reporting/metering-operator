--- conflicted
+++ resolved
@@ -96,10 +96,6 @@
       tolerations:
 {{ toYaml .Values.hadoop.spec.hdfs.namenode.tolerations | indent 8 }}
 {{- end }}
-<<<<<<< HEAD
-
-=======
->>>>>>> daef0456
       initContainers:
       - name: copy-starter-hadoop
         image: "{{ .Values.hadoop.spec.image.repository }}:{{ .Values.hadoop.spec.image.tag }}"
@@ -108,22 +104,11 @@
         - '/bin/bash'
         - '-c'
         - 'cp -v -L -r -f /hadoop-starting-config/* /hadoop-config/'
-<<<<<<< HEAD
-        # command: ['cp']
-        # args: ['-v','-L','-r', '-f','/hadoop-starting-config/*','/hadoop-config/']
-=======
->>>>>>> daef0456
         volumeMounts:
         - name: hadoop-config
           mountPath: /hadoop-config
         - name: hadoop-starting-config
           mountPath: /hadoop-starting-config
-<<<<<<< HEAD
-
-
-
-=======
->>>>>>> daef0456
       containers:
       - name: hdfs-namenode
         image: "{{ .Values.hadoop.spec.image.repository }}:{{ .Values.hadoop.spec.image.tag }}"
@@ -231,7 +216,7 @@
         emptyDir: {}
       - name: hadoop-starting-config
         secret:
-          secretName: {{ .Values.presto.spec.config.connectors.hive.hadoopConfigSecretName }}
+          secretName: {{ .Values.hadoop.spec.configSecretName }}
       - name: hadoop-scripts
         configMap:
           name: hadoop-scripts
