--- conflicted
+++ resolved
@@ -47,13 +47,7 @@
 {{- if .Values.hive.spec.metastore.affinity }}
       affinity:
 {{ toYaml .Values.hive.spec.metastore.affinity | indent 8 }}
-<<<<<<< HEAD
-{{- end }}
-      
-      
-=======
 {{- end }}         
->>>>>>> daef0456
       initContainers:
       - name: copy-starter-hive
         image: "{{ .Values.hive.spec.image.repository }}:{{ .Values.hive.spec.image.tag }}"
@@ -62,22 +56,11 @@
         - '/bin/bash'
         - '-c'
         - 'cp -v -L -r -f /hadoop-starting-config/* /hadoop-config/'
-<<<<<<< HEAD
-        # command: ['cp']
-        # args: ['-v','-L','-r', '-f','/hadoop-starting-config/*','/hadoop-config/']
-=======
->>>>>>> daef0456
         volumeMounts:
         - name: hadoop-config
           mountPath: /hadoop-config
         - name: hadoop-starting-config
           mountPath: /hadoop-starting-config
-<<<<<<< HEAD
-
-
-
-=======
->>>>>>> daef0456
       containers:
       - name: metastore
         command: ["/hive-scripts/entrypoint.sh"]
@@ -206,7 +189,7 @@
         emptyDir: {}
       - name: hadoop-starting-config
         secret:
-          secretName: {{ .Values.presto.spec.config.connectors.hive.hadoopConfigSecretName }}
+          secretName: {{ .Values.hive.spec.config.hadoopConfigSecretName  }}
 {{- end }}
       - name: hive-jmx-config
         configMap:
