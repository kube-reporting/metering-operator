# A headless service to create DNS records.
apiVersion: v1
kind: Service
metadata:
  name: hdfs-datanode
  labels:
    app: hdfs
    hdfs: datanode
    component: hdfs-datanode
spec:
  ports:
  - port: 9866
    name: fs
  - port: 9864
    name: web
  - port: 9867
    name: ipc
  - port: 8082
    name: metrics
  clusterIP: None
  selector:
    app: hdfs
    hdfs: datanode

---

# A clusterIP service for the web interface.
apiVersion: v1
kind: Service
metadata:
  name: hdfs-datanode-web
  labels:
    app: hdfs
    hdfs: datanode
    component: hdfs-datanode
spec:
  ports:
  - port: 9864
    name: web
  selector:
    app: hdfs
    hdfs: datanode

---

apiVersion: apps/v1
kind: StatefulSet
metadata:
  name: hdfs-datanode
  labels:
    app: hdfs
    hdfs: datanode
spec:
  serviceName: "hdfs-datanode"
  replicas: {{ .Values.hadoop.spec.hdfs.datanode.replicas }}
  updateStrategy:
    type: RollingUpdate
  selector:
    matchLabels:
      app: hdfs
      hdfs: datanode
{{- if .Values.hadoop.spec.hdfs.datanode.labels }}
{{ toYaml .Values.hadoop.spec.hdfs.datanode.labels | indent 6 }}
{{- end }}
  template:
    metadata:
      labels:
        app: hdfs
        hdfs: datanode
{{- if .Values.hadoop.spec.hdfs.datanode.labels }}
{{ toYaml .Values.hadoop.spec.hdfs.datanode.labels | indent 8 }}
{{- end }}
      annotations:
        hadoop-config-hash: {{ include (print $.Template.BasePath "/hadoop/hadoop-config.yaml") . | sha256sum }}
        hadoop-scripts-hash: {{ include (print $.Template.BasePath "/hadoop/hadoop-scripts.yaml") . | sha256sum }}
        hdfs-jmx-config-hash: {{ include (print $.Template.BasePath "/hadoop/hdfs-jmx-config.yaml") . | sha256sum }}
{{- if .Values.hadoop.spec.config.aws.createSecret }}
        hadoop-aws-credentials-hash: {{ include (print $.Template.BasePath "/hadoop/hadoop-aws-credentials.yaml") . | sha256sum }}
{{- end }}
{{- if .Values.hadoop.spec.hdfs.datanode.annotations }}
{{ toYaml .Values.hadoop.spec.hdfs.datanode.annotations | indent 8 }}
{{- end }}
    spec:
      terminationGracePeriodSeconds: {{ .Values.hadoop.spec.hdfs.datanode.terminationGracePeriodSeconds }}
{{- if .Values.hadoop.spec.hdfs.securityContext }}
      securityContext:
{{ toYaml .Values.hadoop.spec.hdfs.securityContext | indent 8 }}
{{- end }}
{{- if .Values.hadoop.spec.hdfs.datanode.affinity }}
      affinity:
{{ toYaml .Values.hadoop.spec.hdfs.datanode.affinity | indent 8 }}
{{- end }}
{{- if .Values.hadoop.spec.hdfs.datanode.nodeSelector }}
      nodeSelector:
{{ toYaml .Values.hadoop.spec.hdfs.datanode.nodeSelector | indent 8 }}
{{- end }}
{{- if .Values.hadoop.spec.hdfs.datanode.tolerations }}
      tolerations:
{{ toYaml .Values.hadoop.spec.hdfs.datanode.tolerations | indent 8 }}
{{- end }}
      initContainers:
      # wait-for-namenode exists because for some reason the datanode is unable
      # to connect to the namenode if it starts before the namenode's DNS name
      # is resolvable. We cannot use a clusterIP service for the namenode which
      # would always be resolvable, because on Openshift, clusterIP services
      # NAT loses sourceIPs, breaking HDFS clustering.
      - name: wait-for-namenode
        image: "{{ .Values.hadoop.spec.image.repository }}:{{ .Values.hadoop.spec.image.tag }}"
        imagePullPolicy: {{ .Values.hadoop.spec.image.pullPolicy }}
        command:
        - '/bin/bash'
        - '-c'
        - 'until host $NAMENODE_HOST; do echo waiting for $NAMENODE_HOST; sleep 2; done;'
        env:
        - name: NAMENODE_HOST
          value: hdfs-namenode-0.hdfs-namenode
        resources:
          requests:
            memory: "10Mi"
            cpu: "10m"
          limits:
            memory: "50Mi"
            cpu: "50m"
        volumeMounts:
        - name: hdfs-datanode-data
          mountPath: /hadoop/dfs/data
          # we use a subPath to avoid the lost+found directory at the root of
          # the volume effecting the hdfs formating
          subPath: hadoop/dfs/data
        # required for openshift
        - name: namenode-empty
          mountPath: /hadoop/dfs/name
      - name: copy-starter-hadoop
        image: "{{ .Values.hadoop.spec.image.repository }}:{{ .Values.hadoop.spec.image.tag }}"
        imagePullPolicy: {{ .Values.hadoop.spec.image.pullPolicy }}
        command:
        - '/bin/bash'
        - '-c'
        - 'cp -v -L -r -f /hadoop-starting-config/* /hadoop-config/'        
        volumeMounts:
        - name: hadoop-config
          mountPath: /hadoop-config
        - name: hadoop-starting-config
          mountPath: /hadoop-starting-config
      containers:
      - name: hdfs-datanode
        image: "{{ .Values.hadoop.spec.image.repository }}:{{ .Values.hadoop.spec.image.tag }}"
        imagePullPolicy: {{ .Values.hadoop.spec.image.pullPolicy }}
        command: ["/hadoop-scripts/entrypoint.sh"]
        args: ["/hadoop-scripts/datanode-entrypoint.sh"]
        env:
        - name: HADOOP_LOGLEVEL
          value: "{{ upper .Values.hadoop.spec.hdfs.config.logLevel }}"
{{- if or .Values.hadoop.spec.config.aws.secretName .Values.hadoop.spec.config.aws.createSecret }}
        - name: AWS_ACCESS_KEY_ID
          valueFrom:
            secretKeyRef:
              name: "{{ .Values.hadoop.spec.config.aws.secretName | default "hadoop-aws-credentials" }}"
              key: aws-access-key-id
        - name: AWS_SECRET_ACCESS_KEY
          valueFrom:
            secretKeyRef:
              name: "{{ .Values.hadoop.spec.config.aws.secretName | default "hadoop-aws-credentials" }}"
              key: aws-secret-access-key
{{- end }}

{{- if or .Values.hadoop.spec.config.azure.secretName .Values.hadoop.spec.config.azure.createSecret }}
        - name: AZURE_STORAGE_ACCOUNT_NAME
          valueFrom:
            secretKeyRef:
              name: "{{ .Values.hadoop.spec.config.azure.secretName | default "hadoop-azure-credentials" }}"
              key: azure-storage-account-name
        - name: AZURE_SECRET_ACCESS_KEY
          valueFrom:
            secretKeyRef:
              name: "{{ .Values.hadoop.spec.config.azure.secretName | default "hadoop-azure-credentials" }}"
              key: azure-secret-access-key
{{- end }}



        - name: MY_NODE_NAME
          valueFrom:
            fieldRef:
              fieldPath: spec.nodeName
        - name: MY_POD_NAME
          valueFrom:
            fieldRef:
              fieldPath: metadata.name
        - name: MY_POD_NAMESPACE
          valueFrom:
            fieldRef:
              fieldPath: metadata.namespace
        - name: MY_MEM_REQUEST
          valueFrom:
            resourceFieldRef:
              containerName: hdfs-datanode
              resource: requests.memory
        - name: MY_MEM_LIMIT
          valueFrom:
            resourceFieldRef:
              containerName: hdfs-datanode
              resource: limits.memory
{{- if .Values.hadoop.spec.hdfs.datanode.config.jvm.initialRAMPercentage }}
        - name: JVM_INITIAL_RAM_PERCENTAGE
          value: "{{ .Values.hadoop.spec.hdfs.datanode.config.jvm.initialRAMPercentage }}"
{{- end }}
{{- if .Values.hadoop.spec.hdfs.datanode.config.jvm.maxRAMPercentage }}
        - name: JVM_MAX_RAM_PERCENTAGE
          value: "{{ .Values.hadoop.spec.hdfs.datanode.config.jvm.maxRAMPercentage }}"
{{- end }}
{{- if .Values.hadoop.spec.hdfs.datanode.config.jvm.maxRAMPercentage }}
        - name: JVM_MIN_RAM_PERCENTAGE
          value: "{{ .Values.hadoop.spec.hdfs.datanode.config.jvm.minRAMPercentage }}"
{{- end }}
        ports:
        - containerPort: 9864
          name: http
        - containerPort: 9866
          name: fs
        - containerPort: 9867
          name: ipc
        - containerPort: 8082
          name: metrics
        volumeMounts:
        - name: hadoop-config
          mountPath: /hadoop-config
        - name: hadoop-starting-config
          mountPath: /hadoop-starting-config
        - name: hadoop-scripts
          mountPath: /hadoop-scripts
        - name: hdfs-jmx-config
          mountPath: /opt/jmx_exporter/config
        - name: hdfs-datanode-data
          mountPath: /hadoop/dfs/data
          # we use a subPath to avoid the lost+found directory at the root of
          # the volume effecting the hdfs formating
          subPath: hadoop/dfs/data
        # required for openshift
        - name: namenode-empty
          mountPath: /hadoop/dfs/name
        - name: hadoop-logs
          mountPath: /opt/hadoop/logs
        livenessProbe:
          exec:
            command: ["/hadoop-scripts/check-datanode-healthy.sh" ]
          initialDelaySeconds: 90
          periodSeconds: 30
          failureThreshold: 2
          successThreshold: 1
        resources:
{{ toYaml .Values.hadoop.spec.hdfs.datanode.resources | indent 10 }}
      serviceAccount: hdfs
{{- if .Values.hadoop.spec.image.pullSecrets }}
      imagePullSecrets:
{{ toYaml .Values.hadoop.spec.image.pullSecrets | indent 8 }}
{{- end }}
      volumes:
      - name: hadoop-config
<<<<<<< HEAD
        emptyDir: {}
      - name: hadoop-starting-config
        secret:
          secretName: {{ .Values.hadoop.spec.configSecretName }}        
=======
        secret:
          secretName: "{{ .Values.hadoop.spec.configSecretName }}"
          defaultMode: 0555
>>>>>>> efaddf2b
      - name: hadoop-scripts
        configMap:
          name: hadoop-scripts
          defaultMode: 0555
      - name: hdfs-jmx-config
        configMap:
          name: hdfs-jmx-config
      - name: namenode-empty
        emptyDir: {}
      - name: hadoop-logs
        emptyDir: {}
  volumeClaimTemplates:
  - metadata:
      name: "hdfs-datanode-data"
      labels:
        app: hdfs
        hdfs: datanode
    spec:
      accessModes: ["ReadWriteOnce"]
      storageClassName: {{ .Values.hadoop.spec.hdfs.datanode.storage.class }}
      resources:
        requests:
          storage: {{ .Values.hadoop.spec.hdfs.datanode.storage.size }}<|MERGE_RESOLUTION|>--- conflicted
+++ resolved
@@ -136,7 +136,7 @@
         command:
         - '/bin/bash'
         - '-c'
-        - 'cp -v -L -r -f /hadoop-starting-config/* /hadoop-config/'        
+        - 'cp -v -L -r -f /hadoop-starting-config/* /hadoop-config/'
         volumeMounts:
         - name: hadoop-config
           mountPath: /hadoop-config
@@ -257,16 +257,10 @@
 {{- end }}
       volumes:
       - name: hadoop-config
-<<<<<<< HEAD
         emptyDir: {}
       - name: hadoop-starting-config
         secret:
-          secretName: {{ .Values.hadoop.spec.configSecretName }}        
-=======
-        secret:
-          secretName: "{{ .Values.hadoop.spec.configSecretName }}"
-          defaultMode: 0555
->>>>>>> efaddf2b
+          secretName: {{ .Values.hadoop.spec.configSecretName }}
       - name: hadoop-scripts
         configMap:
           name: hadoop-scripts
